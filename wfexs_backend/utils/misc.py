#!/usr/bin/env python
# -*- coding: utf-8 -*-

# SPDX-License-Identifier: Apache-2.0
# Copyright 2020-2024 Barcelona Supercomputing Center (BSC), Spain
#
# Licensed under the Apache License, Version 2.0 (the "License");
# you may not use this file except in compliance with the License.
# You may obtain a copy of the License at
#
#     http://www.apache.org/licenses/LICENSE-2.0
#
# Unless required by applicable law or agreed to in writing, software
# distributed under the License is distributed on an "AS IS" BASIS,
# WITHOUT WARRANTIES OR CONDITIONS OF ANY KIND, either express or implied.
# See the License for the specific language governing permissions and
# limitations under the License.

from __future__ import absolute_import

import datetime
import fnmatch
import json
import os
import pkgutil
import re

from typing import (
    TYPE_CHECKING,
)

if TYPE_CHECKING:
<<<<<<< HEAD
    from types import ModuleType
=======
    from types import (
        ModuleType,
    )
>>>>>>> 6d083859

    from typing import (
        Any,
        Iterator,
        Mapping,
        MutableMapping,
        Optional,
        Pattern,
        Sequence,
        TextIO,
        Tuple,
        Union,
    )

    from jsonschema.exceptions import ValidationError

    from ..common import (
        RelPath,
    )

import urllib.request

import jsonschema.validators

from ..common import AbstractWfExSException


def translate_glob_args(
    args: "Union[Iterator[str], Sequence[str]]",
) -> "Sequence[Pattern[str]]":
    return list(map(lambda e: re.compile(fnmatch.translate(e)), args))


class DatetimeEncoder(json.JSONEncoder):
    def default(self, obj: "Any") -> "Any":
        if isinstance(obj, datetime.datetime):
            return obj.isoformat()
        # Let the base class default method raise the TypeError
        return super().default(obj)


# Next implementation of datetime.datetime.fromisoformat has been
# borrowed from cpython, so the code does not depend on Python 3.7+
# https://github.com/python/cpython/blob/998ae1fa3fb05a790071217cf8f6ae3a928da13f/Lib/datetime.py#L1721
def datetimeFromISOFormat(date_string: "str") -> "datetime.datetime":
    """Construct a datetime from the output of datetime.isoformat()."""
    if not isinstance(date_string, str):
        raise TypeError("fromisoformat: argument must be str")

    # Split this at the separator
    dstr = date_string[0:10]
    tstr = date_string[11:]

    try:
        date_components = _parse_isoformat_date(dstr)
    except IndexError as ie:
        # When the string is shorter than it was expected,
        # an IndexError arises, instead of a ValueError
        raise ValueError(f"Invalid isoformat string: {date_string!r}") from ie
    except ValueError as ve:
        raise ValueError(f"Invalid isoformat string: {date_string!r}") from ve

    if tstr:
        try:
            time_components, tzi = _parse_isoformat_time(tstr)
        except ValueError as ve2:
            raise ValueError(f"Invalid isoformat string: {date_string!r}") from ve2
    else:
        time_components = (0, 0, 0, 0)
        tzi = None

    return datetime.datetime(
        date_components[0],
        date_components[1],
        date_components[2],
        time_components[0],
        time_components[1],
        time_components[2],
        time_components[3],
        tzinfo=tzi,
    )


def _parse_isoformat_date(dtstr: "str") -> "Tuple[int, int, int]":
    # It is assumed that this function will only be called with a
    # string of length exactly 10, and (though this is not used) ASCII-only
    year = int(dtstr[0:4])
    if dtstr[4] != "-":
        raise ValueError("Invalid date separator: %s" % dtstr[4])

    month = int(dtstr[5:7])

    if dtstr[7] != "-":
        raise ValueError(f"Invalid date separator {dtstr[7]}")

    day = int(dtstr[8:10])

    return (year, month, day)


def _parse_isoformat_time(
    tstr: "str",
) -> "Tuple[Tuple[int, int, int, int], Optional[datetime.timezone]]":
    # Format supported is HH[:MM[:SS[.fff[fff]]]][+HH:MM[:SS[.ffffff]]]
    len_str = len(tstr)
    if len_str < 2:
        raise ValueError(f"Isoformat time {tstr} too short")

    # This is equivalent to re.search('[+-]', tstr), but faster
    tz_pos = tstr.find("-") + 1 or tstr.find("+") + 1 or tstr.find("Z") + 1
    timestr = tstr[: tz_pos - 1] if tz_pos > 0 else tstr

    time_comps = _parse_hh_mm_ss_ff(timestr)

    tzi = None
    if tz_pos > 0:
        tzstr = tstr[tz_pos:]

        # Valid time zone strings are:
        # HH:MM               len: 5
        # HH:MM:SS            len: 8
        # HH:MM:SS.ffffff     len: 15

        if len(tzstr) == 0:
            if tstr[tz_pos - 1] != "Z":
                raise ValueError(f"Malformed time zone string {tzstr}")
            tzi = datetime.timezone.utc
        elif (len(tzstr) not in (5, 8, 15)) or tstr[tz_pos - 1] == "Z":
            raise ValueError(f"Malformed time zone string {tzstr}")
        else:
            tz_comps = _parse_hh_mm_ss_ff(tzstr)
            if all(x == 0 for x in tz_comps):
                tzi = datetime.timezone.utc
            else:
                tzsign = -1 if tstr[tz_pos - 1] == "-" else 1

                td = datetime.timedelta(
                    hours=tz_comps[0],
                    minutes=tz_comps[1],
                    seconds=tz_comps[2],
                    microseconds=tz_comps[3],
                )

                tzi = datetime.timezone(tzsign * td)

    return time_comps, tzi


def _parse_hh_mm_ss_ff(tstr: "str") -> "Tuple[int, int, int, int]":
    # Parses things of the form HH[:MM[:SS[.fff[fff]]]]
    len_str = len(tstr)

    time_comps = [0, 0, 0, 0]
    pos = 0
    for comp in range(0, 3):
        if (len_str - pos) < 2:
            raise ValueError("Incomplete time component")

        time_comps[comp] = int(tstr[pos : pos + 2])

        pos += 2
        next_char = tstr[pos : pos + 1]

        if not next_char or comp >= 2:
            break

        if next_char != ":":
            raise ValueError("Invalid time separator: %c" % next_char)

        pos += 1

    if pos < len_str:
        if tstr[pos] != ".":
            raise ValueError("Invalid microsecond component")
        else:
            pos += 1

            len_remainder = len_str - pos
            if len_remainder not in (3, 6):
                raise ValueError("Invalid microsecond component")

            time_comps[3] = int(tstr[pos:])
            if len_remainder == 3:
                time_comps[3] *= 1000

    return (time_comps[0], time_comps[1], time_comps[2], time_comps[3])


def load_with_datetime(
    pairs: "Sequence[Tuple[str, Any]]", tz: "Optional[datetime.tzinfo]" = None
) -> "Mapping[str, Any]":
    """Load with dates"""
    d: "MutableMapping[str, Any]" = {}
    for k, v in pairs:
        if isinstance(v, str):
            try:
                dv = datetimeFromISOFormat(v)
                if tz is not None:
                    dv = dv.astimezone(tz)
                d[k] = dv
            except ValueError:
                d[k] = v
        else:
            d[k] = v
    return d


def jsonFilterDecodeFromStream(
    stream: "TextIO", tz: "Optional[datetime.tzinfo]" = None
) -> "Any":
    """
    Decode JSON content from a stream, translating ISO8601 dates to strings
    """
    return json.load(stream, object_pairs_hook=lambda x: load_with_datetime(x, tz))


class ConfigValidationException(AbstractWfExSException):
    pass


SCHEMAS_REL_DIR = "schemas"


def config_validate(
    configToValidate: "Union[Mapping[str, Any], Sequence[Mapping[str, Any]]]",
    relSchemaFile: "RelPath",
) -> "Sequence[ValidationError]":
    # Locating the schemas directory, where all the schemas should be placed
    schemaFile = os.path.join(
        os.path.dirname(__file__), "..", SCHEMAS_REL_DIR, relSchemaFile
    )

    try:
        with open(schemaFile, mode="r", encoding="utf-8") as sF:
            schema = json.load(sF)

        jv = jsonschema.validators.validator_for(schema)(schema)
        return list(jv.iter_errors(instance=configToValidate))
    except Exception as e:
        raise ConfigValidationException(
            f"FATAL ERROR: corrupted schema {relSchemaFile}. Reason: {e}"
        )


<<<<<<< HEAD
def iter_namespace(ns_pkg: "ModuleType") -> "Iterator[pkgutil.ModuleInfo]":
    # Specifying the second argument (prefix) to iter_modules makes the
    # returned name an absolute name instead of a relative one. This allows
    # import_module to work without having to do additional modification to
    # the name.
    return pkgutil.iter_modules(ns_pkg.__path__, ns_pkg.__name__ + ".")


def get_opener_with_auth(
    top_level_url: "str", username: "str", password: "str"
) -> "urllib.request.OpenerDirector":
    """
    Taken from https://stackoverflow.com/a/44239906
    """

    # create a password manager
    password_mgr = urllib.request.HTTPPasswordMgrWithPriorAuth()

    # Add the username and password.
    # If we knew the realm, we could use it instead of None.
    password_mgr.add_password(
        None, top_level_url, username, password, is_authenticated=True
    )

    handler = urllib.request.HTTPBasicAuthHandler(password_mgr)

    # create "opener" (OpenerDirector instance)
    return urllib.request.build_opener(handler)
=======
import importlib.util
import sys


def lazy_import(name: "str") -> "ModuleType":
    module = sys.modules.get(name)
    if module is None:
        spec = importlib.util.find_spec(name)
        if spec is not None and spec.loader is not None:
            loader = importlib.util.LazyLoader(spec.loader)
            spec.loader = loader

            module = importlib.util.module_from_spec(spec)
            sys.modules[name] = module

            loader.exec_module(module)

    if module is None:
        raise ModuleNotFoundError(f"No module named '{name}'")

    return module
>>>>>>> 6d083859
<|MERGE_RESOLUTION|>--- conflicted
+++ resolved
@@ -20,23 +20,21 @@
 
 import datetime
 import fnmatch
+import importlib.util
 import json
 import os
 import pkgutil
 import re
+import sys
 
 from typing import (
     TYPE_CHECKING,
 )
 
 if TYPE_CHECKING:
-<<<<<<< HEAD
-    from types import ModuleType
-=======
     from types import (
         ModuleType,
     )
->>>>>>> 6d083859
 
     from typing import (
         Any,
@@ -281,7 +279,6 @@
         )
 
 
-<<<<<<< HEAD
 def iter_namespace(ns_pkg: "ModuleType") -> "Iterator[pkgutil.ModuleInfo]":
     # Specifying the second argument (prefix) to iter_modules makes the
     # returned name an absolute name instead of a relative one. This allows
@@ -310,12 +307,12 @@
 
     # create "opener" (OpenerDirector instance)
     return urllib.request.build_opener(handler)
-=======
-import importlib.util
-import sys
 
 
 def lazy_import(name: "str") -> "ModuleType":
+    """
+    Inspired in https://docs.python.org/3/library/importlib.html#implementing-lazy-imports
+    """
     module = sys.modules.get(name)
     if module is None:
         spec = importlib.util.find_spec(name)
@@ -331,5 +328,4 @@
     if module is None:
         raise ModuleNotFoundError(f"No module named '{name}'")
 
-    return module
->>>>>>> 6d083859
+    return module